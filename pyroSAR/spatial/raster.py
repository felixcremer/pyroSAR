##############################################################
# GDAL wrapper for convenient raster data handling and processing
# John Truckenbrodt 2015-2017
##############################################################

"""
This is intended as a raster meta information handler with options for reading and writing raster data in a
convenient manner by simplifying the numerous options provided by the GDAL python binding.
Several functions are provided along with this module to directly modify the raster object in memory or directly
write a newly created file to disk (without modifying the rasterobject itself).
Upon initializing a Raster object only metadata is loaded, the actual data can be, for example,
loaded to memory by calling functions matrix or load.
"""
# todo: function to write data with the same metadata as a given file
# todo: documentation

import logging
import os
import re
import shutil
import subprocess as sp
from math import sqrt
from time import gmtime, strftime

from .. import envi
import numpy as np
from . import Vector, bbox, crsConvert, intersect, gdalwarp, gdalbuildvrt
from ..ancillary import dissolve, multicore
from osgeo import gdal, osr
from osgeo.gdalconst import *

log = logging.getLogger(__name__)

os.environ['GDAL_PAM_PROXY_DIR'] = '/tmp'

gdal.UseExceptions()


class Raster(object):
    # todo: init a Raster object from array data not only from a filename
    def __init__(self, filename):
        if os.path.isfile(filename):
            self.filename = filename if os.path.isabs(filename) else os.path.join(os.getcwd(), filename)
            log.debug("Opening the raster object {}".format(filename))
            self.raster = gdal.Open(filename, GA_ReadOnly)
        else:
            raise IOError('file does not exist')
        log.debug("Declare metadata")
        self.cols = self.raster.RasterXSize
        self.rows = self.raster.RasterYSize
        self.bands = self.raster.RasterCount
        self.dim = [self.rows, self.cols, self.bands]
        self.driver = self.raster.GetDriver()
        self.format = self.driver.ShortName
        self.dtype = gdal.GetDataTypeName(self.raster.GetRasterBand(1).DataType)
        self.projection = self.raster.GetProjection()
        self.srs = osr.SpatialReference(wkt=self.projection)
        self.proj4 = self.srs.ExportToProj4()
        log.debug("Convert projection information to EPSG")
        try:
            self.epsg = crsConvert(self.srs, 'epsg')
        except RuntimeError:
            self.epsg = None
        self.geogcs = self.srs.GetAttrValue('geogcs')
        self.projcs = self.srs.GetAttrValue('projcs') if self.srs.IsProjected() else None
        self.geo = dict(
            zip(['xmin', 'xres', 'rotation_x', 'ymax', 'rotation_y', 'yres'], self.raster.GetGeoTransform()))

        # note: yres is negative!
        self.geo['xmax'] = self.geo['xmin'] + self.geo['xres'] * self.cols
        self.geo['ymin'] = self.geo['ymax'] + self.geo['yres'] * self.rows
        self.res = [abs(float(self.geo['xres'])), abs(float(self.geo['yres']))]
        self.nodata = self.raster.GetRasterBand(1).GetNoDataValue()

        self.__data = []

    @property
    def proj4args(self):
        args = [x.split('=') for x in re.split('[+ ]*', self.proj4) if len(x) > 0]
        return dict([(x[0], None) if len(x) == 1 else tuple(x) for x in args])

    @property
    def allstats(self):
        statcollect = []
        for x in self.layers():
            try:
                stats = x.ComputeStatistics(False)
            except RuntimeError:
                stats = None
            statcollect.append(stats)
        return statcollect

    def assign(self, array, dim='full'):
        """
        assign an array to an existing Raster object
        """
        self.__data = [array]
        if dim != 'full':
            shape = array.shape
            if len(shape) == 2:
                self.bands = 1
                self.rows, self.cols = shape
            else:
                self.bands, self.rows, self.cols = shape

            log.debug("Shape of the array: {}".format(shape))
            log.debug("Cols of the dataset:{0} \t Rows of the dataset: {1}".format(self.cols, self.rows))
            log.debug("Cols of the raster:{0} \t Rows of the raster: {1}".format(self.raster.RasterXSize, self.raster.RasterYSize))

            self.dim = [self.rows, self.cols, self.bands]
            self.geo['xmin'] += dim[0] * self.geo['xres']
            self.geo['ymax'] += dim[1] * self.geo['yres']
            self.geo['xmax'] = self.geo['xmin'] + self.geo['xres'] * self.cols
            self.geo['ymin'] = self.geo['ymax'] + self.geo['yres'] * self.rows
            self.raster.SetGeoTransform(
                [self.geo[x] for x in ['xmin', 'xres', 'rotation_x', 'ymax', 'rotation_y', 'yres']])

    def bbox(self, outname=None, format='ESRI Shapefile', overwrite=True):
        if outname is None:
            return bbox(self.geo, self.proj4)
        else:
            bbox(self.geo, self.proj4, outname=outname, format=format, overwrite=overwrite)

    @staticmethod
    def dtypes(typestring):
        """
        translate raster data type descriptions

        Args:
            typestring:

        Returns:

        """
        dictionary = {'Byte': GDT_Byte, 'Int16': GDT_Int16, 'UInt16': GDT_UInt16, 'Int32': GDT_Int32,
                      'UInt32': GDT_UInt32, 'Float32': GDT_Float32, 'Float64': GDT_Float64}
        return dictionary[typestring]

    def extract(self, px, py, radius=1, no_data=0):
        """
        extract weighted average of pixels intersecting with a defined radius to a point
        radius is a multiple of the pixel resolution

        Args:
            px:
            py:
            radius:
            no_data:

        Returns:

        """
        xres, yres = self.res

        hx = xres / 2.0
        hy = yres / 2.0

        xlim = float(xres * radius)
        ylim = float(yres * radius)

        # compute minimum x and y pixel coordinates
        xmin = int((px - self.geo['xmin'] - xlim) // xres)
        ymin = int((self.geo['ymax'] - py - xlim) // yres)

        xmin = xmin if xmin >= 0 else 0
        ymin = ymin if ymin >= 0 else 0

        # compute maximum x and y pixel coordinates
        xmax = int((px - self.geo['xmin'] + xlim) // xres) + 2
        ymax = int((self.geo['ymax'] - py + ylim) // yres) + 2

        xmax = xmax if xmax <= self.cols else self.cols
        ymax = ymax if ymax <= self.rows else self.rows

        # load array subset
        array = self.raster.GetRasterBand(1).ReadAsArray(xmin, ymin, xmax - xmin, ymax - ymin)

        sum = 0
        counter = 0
        weightsum = 0
        for x in range(xmin, xmax):
            for y in range(ymin, ymax):
                # check whether point is a valid image index
                val = array[y - ymin, x - xmin]
                if val != no_data:
                    # compute distances of pixel center coordinate to requested point

                    xc = x * xres + hx + self.geo['xmin']
                    yc = self.geo['ymax'] - y * yres + hy

                    dx = abs(xc - px)
                    dy = abs(yc - py)

                    # check whether point lies within ellipse: if ((dx ** 2) / xlim ** 2) + ((dy ** 2) / ylim ** 2) <= 1
                    weight = sqrt(dx ** 2 + dy ** 2)
                    sum += val * weight
                    weightsum += weight
                    counter += 1

        if sum > 0:
            return sum / weightsum
        else:
            if counter > 0:
                return 0
            else:
                return no_data

    def layers(self):
        """
        get specific raster layer information objects

        Returns:

        """
        return [self.raster.GetRasterBand(band) for band in range(1, self.bands + 1)]

    def load(self, dim='full'):
        """
        load all raster data to arrays

        Args:
            dim:

        Returns:

        """
        dim = [0, 0, self.cols, self.rows] if dim == 'full' else dim
        for i in range(1, self.bands + 1):
            self.__data.append(self.matrix(i, dim))

    def matrix(self, band=1, dim='full'):
        """
        returns an array of a raster band

        Args:
            band:
            dim:

        Returns:

        """
        dim = [0, 0, self.cols, self.rows] if dim == 'full' else dim
        if len(self.__data) >= band:
            return self.__data[band - 1][dim[1]:dim[3], dim[0]:dim[2]]
        else:
            return self.raster.GetRasterBand(band).ReadAsArray(*dim)

    # compute basic statistic measures from selected bands (provided by either single integer keys or a list of integers)
    # def getstat(self, statistic, bands='all'):
    #     statistics = {'min': 0, 'max': 1, 'mean': 2, 'sdev': 3}
    #     if statistic not in statistics:
    #         raise IOError('statistic not supported')
    #     if type(bands) == int:
    #         return self.allstats[bands-1][statistics[statistic]]
    #     elif bands == 'all':
    #         return [self.allstats[x-1][statistics[statistic]] for x in range(1, self.bands+1)]
    #     elif type(bands) == list:
    #         return [self.allstats[x-1][statistics[statistic]] for x in bands]

    # crop a raster object using another raster or extent object
    # if no name for an output file is provided, a list of pixel coordinates for cropping is returned
    # def crop(self, clipobject, outname=None):
    #     ext = Extent(self)
    #     inter = util.intersect(self, clipobject)
    #     if inter is None:
    #         raise IOError('no extent overlap')
    #     clip = [int(ceil((inter.left-ext.left)/self.res[0])), int(ceil((ext.top-inter.top)/self.res[1])),
    #             int(floor((inter.right-inter.left)/self.res[0])), int(floor((inter.top-inter.bottom)/self.res[1]))]
    #     if outname is not None:
    #         self.write(outname, dim=clip)
    #     else:
    #         return clip

    def reduce(self, outname=None, format='ENVI'):
        """
        remove all lines and columns containing only no data values

        Args:
            outname:
            format:

        Returns:

        """
        if self.bands != 1:
            raise ValueError('only single band images supported')

        stats = self.allstats[0]

        if stats[0] == stats[1]:
            raise ValueError('file does not contain valid pixels')

        # load raster layer into an array
        mat = self.matrix()

        mask1 = ~np.all(mat == self.nodata, axis=0)
        mask2 = ~np.all(mat == self.nodata, axis=1)
        mask1_l = mask1.tolist()
        mask2_l = mask2.tolist()

        left = mask1_l.index(True)
        cols = len(mask1_l) - mask1_l[::-1].index(True) - left
        top = mask2_l.index(True)
        rows = len(mask2_l) - mask2_l[::-1].index(True) - top

        mat = mat[mask2, :]
        mat = mat[:, mask1]

        if outname is None:
            self.assign(mat, dim=[left, top, cols, rows])
        else:
            self.write(outname, dim=[left, top, cols, rows], format=format)

    def rescale(self, function):
        """
        perform raster computations with custom functions and assign them to the exitsting raster object in memory

        Args:
            function:

        Returns:

        """
        if self.bands != 1:
            raise ValueError('only single band images supported')

        # load array
        mat = self.matrix()

        # scale values
        scaled = function(mat)

        # round to nearest integer
        rounded = np.rint(scaled)

        # assign newly computed array to raster object
        self.assign(rounded)

    def write(self, outname, dtype='default', format='ENVI', dim='full', overwrite=True):
        """
        write the raster object to a file
        if the data itself has been loaded to self.data (by function load), the in-memory data will be written to the file, otherwise the data is copied from the source file
        the parameter dim gives the opportunity to write a cropped version of the raster file; a dim-formatted list is, for example, returned by function crop

        Args:
            outname:
            dtype:
            format:
            dim:
            overwrite:

        Returns:

        """
        # if overwrite:
        #     for item in finder(os.path.basename(outname), [os.path.splitext(os.path.basename(outname))[0]], regex=True):
        #         os.remove(item)
        # else:
        #     raise RuntimeError('file already exists')

        if format == 'GTiff' and not re.search('\.tif[f]*$', outname):
            outname += '.tif'

        dtype = self.dtype if dtype == 'default' else dtype

        geo = list(self.raster.GetGeoTransform())

        if dim != 'full':
            geo[0] += dim[0] * geo[1]
            geo[3] += dim[1] * geo[5]

        dim = [0, 0, self.cols, self.rows] if dim == 'full' else dim
        driver = gdal.GetDriverByName(format)
        outDataset = driver.Create(outname, dim[2], dim[3], self.bands, self.dtypes(dtype))
        outDataset.SetMetadata(self.raster.GetMetadata())
        if self.geo is not None:
            outDataset.SetGeoTransform(geo)
        if self.projection is not None:
            outDataset.SetProjection(self.projection)
        for i in range(1, self.bands + 1):
            outband = outDataset.GetRasterBand(i)
            outband.SetNoDataValue(self.nodata)
            mat = self.raster.GetRasterBand(i).ReadAsArray(*dim) if len(self.__data) == 0 else self.__data[i - 1]
            outband.WriteArray(mat)
            outband.FlushCache()
        if format == 'GTiff':
            outDataset.SetMetadataItem('TIFFTAG_DATETIME', strftime('%Y:%m:%d %H:%M:%S', gmtime()))
        outDataset = None

        # write a png image of three raster bands (provided in a list of 1-based integers); percent controls the size ratio of input and output
        # def png(self, bands, outname, percent=10):
        #     if len(bands) != 3 or max(bands) not in range(1, self.bands+1) or min(bands) not in range(1, self.bands+1):
        #         print 'band indices out of range'
        #         return
        #     if not outname.endswith('.png'):
        #         outname += '.png'
        #     exp_bands = ' '.join(['-b '+str(x) for x in bands]).split()
        #     exp_scale = [['-scale', self.getstat('min', x), self.getstat('max', x), 0, 255] for x in bands]
        #     exp_size = ['-outsize', str(percent)+'%', str(percent)+'%']
        #     cmd = dissolve([['gdal_translate', '-q', '-of', 'PNG', '-ot', 'Byte'], exp_size, exp_bands, exp_scale, self.filename, outname])
        #     sp.check_call([str(x) for x in cmd])


def reproject(rasterobject, reference, outname, resampling='bilinear', format='ENVI'):
    """
    reproject a raster file
    """
    rasterobject = rasterobject if type(rasterobject) == Raster else Raster(rasterobject)
    projection = reference.projection if type(reference) == Raster else reference
    sp.check_call(['gdalwarp', '-overwrite', '-q', '-r', resampling, '-of', format,
                   '-tr', str(rasterobject.res[0]), str(rasterobject.res[1]),
                   '-srcnodata', str(rasterobject.nodata), '-dstnodata', str(rasterobject.nodata),
                   '-t_srs', projection, rasterobject.filename, outname])


def stack(srcfiles, dstfile, resampling, targetres, srcnodata, dstnodata, shapefile=None, layernames=None, sortfun=None,
          separate=False, overwrite=False, compress=True, cores=4):
    """
    function for mosaicking, resampling and stacking of multiple raster files into a 3D data cube

    Args:
        srcfiles: a list of file names or a list of lists; each sub-list is treated as an order to mosaic its containing files
        dstfile: the destination file (if sesparate) or a directory
        resampling: the resampling method; see documentation of gdalwarp
            options: near, bilinear, cubic, cubicspline, lanczos, average, mode, max, min, med, Q1, Q3
        targetres: a list with two entries for x and y
        srcnodata: the nodata value of the source files
        dstnodata: the nodata value of the destination file(s)
        shapefile: a shapefile for defining the area of the destination files
        layernames: the names of the output layers; if None, the basenames of the input files is used
        sortfun: a function for sorting the input files; this is needed for defining the mosaicking order
        separate: should the files be written to a single raster block or separate files? If separate, each tile is written to geotiff.
        overwrite: overwrite the file if it already exists?
        compress: compress the geotiff files?
        cores: the number of CPU threads to use; this is only relevant if separate = True

    Returns:
        A single raster stack in ENVI format or multiple geotiff files of same extent.
    """
<<<<<<< HEAD
    if len(dissolve(srcfiles)) == 0:
        raise IOError('no input files provided to function raster.stack')

=======
>>>>>>> 2d06bdad
    log.info('Beginning of Stacking')
    if layernames is not None:
        if len(layernames) != len(srcfiles):
            raise IOError('mismatch between number of source file groups and layernames')

    if not isinstance(targetres, list) and len(targetres) != 2:
        raise IOError('targetres must be a list with two entries for x and y resolution')

    if len(srcfiles) == 1 and not isinstance(srcfiles[0], list):
        raise IOError('only one file specified; nothing to be done')

    if resampling not in ['near', 'bilinear', 'cubic', 'cubicspline', 'lanczos', 'average', 'mode', 'max', 'min', 'med',
                          'Q1', 'Q3']:
        raise IOError('resampling method not supported')

    projections = list(set([Raster(x).projection for x in dissolve(srcfiles)]))
    if len(projections) > 1:
        raise IOError('raster projection mismatch')
    elif len(projections) == 0:
        raise RuntimeError('could not retrieve the projection from any of the {} input images'.format(len(srcfiles)))
    else:
        srs = projections[0]

    # read shapefile bounding coordinates and reduce list of rasters to those overlapping with the shapefile
    if shapefile is not None:
        shp = shapefile if isinstance(shapefile, Vector) else Vector(shapefile)
        shp.reproject(srs)
        ext = shp.extent
        arg_ext = (ext['xmin'], ext['ymin'], ext['xmax'], ext['ymax'])
        for i in range(len(srcfiles)):
            group = sorted(srcfiles[i], key=sortfun) if isinstance(srcfiles[i], list) else [srcfiles[i]]
            group = [x for x in group if intersect(shp, Raster(x).bbox())]
            if len(group) > 1:
                srcfiles[i] = group
            elif len(group) == 1:
                srcfiles[i] = group[0]
            else:
                srcfiles[i] = None
        srcfiles = filter(None, srcfiles)
    else:
        arg_ext = None

    # create temporary directory for writing intermediate files
    dst_base = os.path.splitext(dstfile)[0]
    tmpdir = dst_base + '__tmp'
    if not os.path.isdir(tmpdir):
        os.makedirs(tmpdir)

    options_warp = {'options': ['-q'],
                    'format': 'GTiff' if separate else 'ENVI',
                    'outputBounds': arg_ext, 'multithread': True,
                    'srcNodata': srcnodata, 'dstNodata': dstnodata,
                    'xRes': targetres[0], 'yRes': targetres[1],
                    'resampleAlg': resampling}

    if overwrite:
        options_warp['options'] += ['-overwrite']

    if separate and compress:
        options_warp['options'] += ['-co', 'COMPRESS=DEFLATE', '-co', 'PREDICTOR=2']

    options_buildvrt = {'outputBounds': arg_ext, 'srcNodata': srcnodata}

    # create VRT files for mosaicing
    for i in range(len(srcfiles)):
        base = srcfiles[i][0] if isinstance(srcfiles[i], list) else srcfiles[i]
        vrt = os.path.join(tmpdir, os.path.splitext(os.path.basename(base))[0] + '.vrt')
        gdalbuildvrt(srcfiles[i], vrt, options_buildvrt)
        srcfiles[i] = vrt

    # if no specific layernames are defined and sortfun is not set to None,
    # sort files by custom function or, by default, the basename of the raster/VRT file
    if layernames is None and sortfun is not None:
        srcfiles = sorted(srcfiles, key=sortfun if sortfun else os.path.basename)

    bandnames = [os.path.splitext(os.path.basename(x))[0] for x in srcfiles] if layernames is None else layernames

    if separate or len(srcfiles) == 1:
        if not os.path.isdir(dstfile):
            os.makedirs(dstfile)
        dstfiles = [os.path.join(dstfile, x) + '.tif' for x in bandnames]
        if overwrite:
            files = [x for x in zip(srcfiles, dstfiles)]
        else:
            files = [x for x in zip(srcfiles, dstfiles) if not os.path.isfile(x[1])]
            if len(files) == 0:
                log.info('all target tiff files already exist, nothing to be done')
                shutil.rmtree(tmpdir)
                return
        srcfiles, dstfiles = map(list, zip(*files))

        multicore(gdalwarp, cores=cores, multiargs={'src': srcfiles, 'dst': dstfiles}, options=options_warp)
    else:
        # create VRT for stacking
        vrt = os.path.join(tmpdir, os.path.basename(dst_base) + '.vrt')
        options_buildvrt['options'] = ['-separate']
        gdalbuildvrt(srcfiles, vrt, options_buildvrt)

        # warp files
        gdalwarp(vrt, dstfile, options_warp)

        # edit ENVI HDR files to contain specific layer names
        par = envi.HDRobject(dstfile + '.hdr')
        par.band_names = bandnames
        envi.hdr(par)

    # remove temporary directory and files
    shutil.rmtree(tmpdir)<|MERGE_RESOLUTION|>--- conflicted
+++ resolved
@@ -437,12 +437,9 @@
     Returns:
         A single raster stack in ENVI format or multiple geotiff files of same extent.
     """
-<<<<<<< HEAD
     if len(dissolve(srcfiles)) == 0:
         raise IOError('no input files provided to function raster.stack')
 
-=======
->>>>>>> 2d06bdad
     log.info('Beginning of Stacking')
     if layernames is not None:
         if len(layernames) != len(srcfiles):
