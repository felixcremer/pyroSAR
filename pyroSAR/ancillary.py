##############################################################
# core routines for software pyroSAR
# John Truckenbrodt 2014-2017
##############################################################
"""
This script gathers central functions and object instances for general applications
Please refer to the descriptions of the individual functions/instances for details
"""
import sys

if sys.version_info >= (3, 0):
    from io import StringIO
    from urllib.parse import urlparse, urlunparse, urlencode
else:
    from urllib import urlencode
    from StringIO import StringIO
    from urlparse import urlparse, urlunparse

import re
import sys
import fnmatch
import inspect
import os
import subprocess as sp
from time import mktime, strptime
<<<<<<< HEAD
import logging
log = logging.getLogger(__name__)
=======
from StringIO import StringIO
from urllib import urlencode
from urlparse import urlparse, urlunparse
import logging
log = logging.getLogger(__name__)

>>>>>>> 2d06bdad
try:
    import pathos.multiprocessing as mp
except ImportError:
    log.warning("The library pathos is not installed, multiprocessing will not be available.")
    pass


def blockPrint():
    """
    suppress console stdout prints, i.e. redirect them to a temporary string object
    call enablePrint() to reverse the effect
    """
    if isinstance(sys.stdout, file):
        sys.stdout = StringIO()


def dictmerge(x, y):
    """
    merge two dictionaries
    """
    z = x.copy()
    z.update(y)
    return z


def dissolve(inlist):
    """
    list and tuple flattening; e.g. [[1, 2], [3, 4]] -> [1, 2, 3, 4]
    """
    out = []
    for i in inlist:
        i = list(i) if isinstance(i, tuple) else i
        out.extend(dissolve(i)) if isinstance(i, list) else out.append(i)
    return out

# todo How do we have to handle the logging?
def enablePrint():
    """
    reverse console stdout print suppression from function blockPrint
    """
    if not isinstance(sys.stdout, file):
        sys.stdout = sys.__stdout__


def finder(folder, matchlist, foldermode=0, regex=False, recursive=True):
    """
    function for finding files in a folder and its subdirectories
    search patterns must be given in a list
    patterns can follow the unix shell standard (default) or regular expressions (via argument regex)
    the argument recursive decides whether search is done recursively in all subdirectories or in the defined directory only
    foldermodes:
    0: no folders
    1: folders included
    2: only folders
    """
    # match patterns
    pattern = r'|'.join(matchlist if regex else [fnmatch.translate(x) for x in matchlist])
    if recursive:
        out = dissolve([[os.path.join(root, x) for x in dirs+files if re.search(pattern, x)] for root, dirs, files in os.walk(folder)])
    else:
        out = [os.path.join(folder, x) for x in os.listdir(folder) if re.search(pattern, x)]
    # exclude directories
    if foldermode == 0:
        out = [x for x in out if not os.path.isdir(x)]
    if foldermode == 2:
        out = [x for x in out if os.path.isdir(x)]
    return sorted(out)


def groupbyTime(images, function, time):
    """
    function to group images by their acquisition time difference

    :param images: a list of image names
    :param function: a function to derive the time from the image names
    :param time: a time difference in seconds by which to group the images
    :return: a list of sub-lists containing the grouped images
    """
    # sort images by time stamp
    srcfiles = sorted(images, key=function)

    groups = []
    temp = []
    for item in srcfiles:
        if len(temp) == 0:
            temp.append(item)
        else:
            if 0 < abs(function(item)-function(temp[-1])) < time:
                temp.append(item)
            else:
                groups.append(temp) if len(temp) > 1 else groups.append(temp[0])
                temp = [item]
    return groups


def multicore(function, cores, multiargs, **singleargs):
    """
    wrapper for multicore process execution
    function: individual function to be applied to each process item
    cores: the number of subprocesses started/CPUs used; this value is reduced in case the number of subprocesses is smaller
    multiargs: a dictionary containing subfunction argument names as keys and lists of arguments to be distributed among the processes as values
    singleargs: all remaining arguments which are invariant among the subprocesses
    important:
    -all multiargs value lists must be of same length, i.e. all argument keys must be explicitly defined for each subprocess
    -all function arguments passed via singleargs must be provided with the full argument name and its value (i.e. argname=argval); default function args are not accepted
    if the processes return anything else than None, this function will return a list of results
    if all processes return None, this function will be of type void
    example:
    def add(x, y, z):
        return x+y+z
    multicore(add, cores=2, multiargs={'x': [1, 2]}, y=5, z=9)
    -> returns [15, 16]
    multicore(add, cores=2, multiargs={'x': [1, 2], 'y': [5, 6]}, z=9)
    -> returns [15, 17]
    """
    try:
        mp.__name__
    except NameError:
        log.error("You need to install pathos to use the multicore function.")
        return
    # compare the function arguments with the multi and single arguments and raise errors if mismatches occur
    function_check = inspect.getargspec(function)
    keywords = function_check[2]
    varargs = function_check[1]
    if not varargs and not keywords:
        multiargs_check = [x for x in multiargs if x not in function_check[0]]
        singleargs_check = [x for x in singleargs if x not in function_check[0]]
        if len(multiargs_check) > 0:
            raise AttributeError('incompatible multi arguments: {0}'.format(', '.join(multiargs_check)))
        if len(singleargs_check) > 0:
            raise AttributeError('incompatible single arguments: {0}'.format(', '.join(singleargs_check)))

    # compare the list lengths of the multi arguments and raise errors if they are of different length
    arglengths = list(set([len(multiargs[x]) for x in multiargs]))
    if len(arglengths) > 1:
        raise AttributeError('multi argument lists of different length')

    # prevent starting more threads than necessary
    cores = cores if arglengths[0] >= cores else arglengths[0]

    # create a list of dictionaries each containing the arguments for individual function calls to be passed to the multicore processes
    processlist = [dictmerge(dict([(arg, multiargs[arg][i]) for arg in multiargs]), singleargs) for i in range(len(multiargs[multiargs.keys()[0]]))]

    # block printing of the executed function
    blockPrint()

    # start pool of processes and do the work
    pool = mp.Pool(processes=cores)
    result = pool.imap_unordered(lambda x: function(**x), processlist)
    pool.close()
    pool.join()

    # unblock the printing
    enablePrint()

    # return result

    # # evaluate the return of the processing function; if any value is not None then the whole list of results is returned
    # eval = [x for x in result if x is None]
    # if len(eval) != len(result):
    #     return result


def parse_literal(x):
    """
    return the smallest possible data type
    """
    if isinstance(x, list):
        return [parse_literal(y) for y in x]
    try:
        return int(x)
    except ValueError:
        try:
            return float(x)
        except ValueError:
            return str(x)


class Queue(object):
    """
    classical queue implementation
    """
    def __init__(self, inlist=None):
        self.stack = [] if inlist is None else inlist

    def empty(self):
        return len(self.stack) == 0

    def length(self):
        return len(self.stack)

    def push(self, x):
        self.stack.append(x)

    def pop(self):
        if not self.empty():
            val = self.stack[0]
            del self.stack[0]
            return val


class ReadPar(object):
    """
    read processing parameter text files
    """
    def __init__(self, filename, splits='[:|\t|=\s]', type=''):
        if type == 'exe':
            splits = '[\t\n]'
        with open(filename, 'r') as infile:
            self.index = []
            for line in infile:
                if not line.startswith('#'):
                    items = filter(None, re.split(splits, line))
                    if len(items) > 1:
                        if len(items) > 2:
                            entry = items[1] if items[2] in ['m', 'decimal', 'arc-sec', 'degrees'] else items[1:]
                            entry = [x for x in items if x not in ['m', 'decimal', 'arc-sec', 'degrees']]
                            if ''.join(entry) == 'WGS1984':
                                entry = 'WGS84'
                        else:
                            entry = items[1]
                        if type == 'exe':
                            items[0] = items[0].replace(' ', '_')
                        setattr(self, items[0], entry)
                        self.index.append(items[0])


def rescale(inlist, newrange=(0, 1)):
    """
    rescale the values in a list between the values in newrange (a tuple with the new minimum and maximum)
    """
    OldMax = max(inlist)
    OldMin = min(inlist)

    if OldMin == OldMax:
        raise RuntimeError('list contains of only one unique value')

    OldRange = OldMax - OldMin
    NewRange = newrange[1] - newrange[0]
    result = [(((float(x) - OldMin) * NewRange) / OldRange) + newrange[0] for x in inlist]
    return result


def run(cmd, outdir=None, logfile=None, inlist=None, void=True, errorpass=False):
    """
    wrapper for subprocess execution including logfile writing and command prompt piping
    """
    cmd = [str(x) for x in dissolve(cmd)]
    if outdir is None:
        outdir = os.getcwd()
    log = sp.PIPE if logfile is None else open(logfile, 'a')
    proc = sp.Popen(cmd, stdin=sp.PIPE, stdout=log, stderr=sp.PIPE, cwd=outdir, universal_newlines=True)
    instream = None if inlist is None else ''.join([str(x)+'\n' for x in inlist])
    out, err = proc.communicate(instream)
    if not errorpass and proc.returncode != 0:
        raise sp.CalledProcessError(proc.returncode, cmd, err)
    # add line for separating log entries of repeated function calls
    if logfile:
        log.write('#####################################################################\n')
        log.close()
    if not void:
        return out, err


def seconds(filename):
    """
    function to extract time in seconds from a file name.
    the format must follow a fixed pattern: YYYYmmddTHHMMSS
    Images processed with pyroSAR functionalities via module snap or gamma will contain this information.
    :param filename: the name of a file from which to extract the time from
    :return:
    """
    return mktime(strptime(re.findall('[0-9T]{15}', filename)[0], '%Y%m%dT%H%M%S'))


class Stack(object):
    """
    classical stack implementation
    input can be a list, a single value or None (i.e. Stack())
    """
    def __init__(self, inlist=None):
        if isinstance(inlist, list):
            self.stack = inlist
        elif inlist is None:
            self.stack = []
        else:
            self.stack = [inlist]

    # check whether stack is empty
    def empty(self):
        return len(self.stack) == 0

    # empty the stack
    def flush(self):
        self.stack = []

    # print the length of the stack
    def length(self):
        return len(self.stack)

    # append items to the stack; input can be a single value or a list
    def push(self, x):
        if isinstance(x, list):
            for item in x:
                self.stack.append(item)
        else:
            self.stack.append(x)

    # return the last stack element and delete it fro mthe list
    def pop(self):
        if not self.empty():
            val = self.stack[-1]
            del self.stack[-1]
            return val


def union(a, b):
    """
    union of two lists
    """
    return list(set(a) & set(b))


def urlQueryParser(url, querydict):
    """
    parse a url query
    """
    address_parse = urlparse(url)
    return urlunparse(address_parse._replace(query=urlencode(querydict)))


def writer(filename, arguments, strfill=True):
    """
    write parameter textfile
    """
    argstring = '\n'.join(['\t'.join(x) for x in arguments])+'\n'
    if strfill:
        argstring = argstring.replace(' ', '_')
    with open(filename, 'w') as out:
        out.write(argstring)


def which(program):
    """
    mimics UNIX's which
    taken from this post: http://stackoverflow.com/questions/377017/test-if-executable-exists-in-python
    can be replaced by shutil.which() in Python 3.3
    """
    def is_exe(fpath):
        return os.path.isfile(fpath) and os.access(fpath, os.X_OK)
    fpath, fname = os.path.split(program)
    if fpath:
        if is_exe(program):
            return program
    else:
        for path in os.environ['PATH'].split(os.pathsep):
            path = path.strip('"')
            exe_file = os.path.join(path, program)
            if is_exe(exe_file):
                return exe_file
    return None<|MERGE_RESOLUTION|>--- conflicted
+++ resolved
@@ -23,17 +23,12 @@
 import os
 import subprocess as sp
 from time import mktime, strptime
-<<<<<<< HEAD
-import logging
-log = logging.getLogger(__name__)
-=======
 from StringIO import StringIO
 from urllib import urlencode
 from urlparse import urlparse, urlunparse
 import logging
 log = logging.getLogger(__name__)
 
->>>>>>> 2d06bdad
 try:
     import pathos.multiprocessing as mp
 except ImportError:
