from .drivers import *
<<<<<<< HEAD
from ._dev_config import ConfigHandler

ConfigHandler = ConfigHandler()
=======
from . import spatial
>>>>>>> 75c9ea65
<|MERGE_RESOLUTION|>--- conflicted
+++ resolved
@@ -1,8 +1,6 @@
 from .drivers import *
-<<<<<<< HEAD
+from . import spatial
 from ._dev_config import ConfigHandler
 
 ConfigHandler = ConfigHandler()
-=======
-from . import spatial
->>>>>>> 75c9ea65
+
